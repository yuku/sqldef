--- conflicted
+++ resolved
@@ -165,16 +165,55 @@
 	assertApplyOutput(t, "", applyPrefix+"DROP TABLE [dbo].[users];\n"+dropView)
 }
 
-<<<<<<< HEAD
+func TestMssqldefAddColumn(t *testing.T) {
+	resetTestDatabase()
+
+	createTable := stripHeredoc(`
+		CREATE TABLE users (
+		  id BIGINT NOT NULL PRIMARY KEY
+		);
+		`,
+	)
+	assertApplyOutput(t, createTable, applyPrefix+createTable)
+	assertApplyOutput(t, createTable, nothingModified)
+
+	createTable = stripHeredoc(`
+		CREATE TABLE users (
+		  id BIGINT NOT NULL PRIMARY KEY,
+		  name varchar(40)
+		);`,
+	)
+	assertApplyOutput(t, createTable, applyPrefix+"ALTER TABLE [dbo].[users] ADD [name] varchar(40);\n")
+	assertApplyOutput(t, createTable, nothingModified)
+}
+
+func TestMssqldefAddColumnWithIDENTITY(t *testing.T) {
+	resetTestDatabase()
+
+	createTable := stripHeredoc(`
+		CREATE TABLE users (
+		  id BIGINT NOT NULL PRIMARY KEY
+		);
+		`,
+	)
+	assertApplyOutput(t, createTable, applyPrefix+createTable)
+	assertApplyOutput(t, createTable, nothingModified)
+
+	createTable = stripHeredoc(`
+		CREATE TABLE users (
+		  id BIGINT NOT NULL PRIMARY KEY,
+		  membership_id int IDENTITY(1,1)
+		);`,
+	)
+	assertApplyOutput(t, createTable, applyPrefix+"ALTER TABLE [dbo].[users] ADD [membership_id] int IDENTITY(1,1);\n")
+	assertApplyOutput(t, createTable, nothingModified)
+}
+
 func TestMssqldefCreateTableDropColumn(t *testing.T) {
-=======
-func TestMssqldefAddColumn(t *testing.T) {
->>>>>>> f0c53c17
-	resetTestDatabase()
-
-	createTable := stripHeredoc(`
-		CREATE TABLE users (
-<<<<<<< HEAD
+	resetTestDatabase()
+
+	createTable := stripHeredoc(`
+		CREATE TABLE users (
 		  id bigint NOT NULL PRIMARY KEY,
 		  name varchar(20)
 		);`,
@@ -211,31 +250,10 @@
 }
 
 func TestMssqldefCreateTableDropColumnWithPK(t *testing.T) {
-=======
-		  id BIGINT NOT NULL PRIMARY KEY
-		);
-		`,
-	)
-	assertApplyOutput(t, createTable, applyPrefix+createTable)
-	assertApplyOutput(t, createTable, nothingModified)
-
-	createTable = stripHeredoc(`
-		CREATE TABLE users (
-		  id BIGINT NOT NULL PRIMARY KEY,
-		  name varchar(40)
-		);`,
-	)
-	assertApplyOutput(t, createTable, applyPrefix+"ALTER TABLE [dbo].[users] ADD [name] varchar(40);\n")
-	assertApplyOutput(t, createTable, nothingModified)
-}
-
-func TestMssqldefAddColumnWithIDENTITY(t *testing.T) {
->>>>>>> f0c53c17
-	resetTestDatabase()
-
-	createTable := stripHeredoc(`
-		CREATE TABLE users (
-<<<<<<< HEAD
+	resetTestDatabase()
+
+	createTable := stripHeredoc(`
+		CREATE TABLE users (
 		  id bigint NOT NULL PRIMARY KEY,
 		  name varchar(20) DEFAULT NULL
 		);`,
@@ -248,22 +266,6 @@
 		);`,
 	)
 	assertApplyOutput(t, createTable, applyPrefix+"ALTER TABLE [dbo].[users] DROP CONSTRAINT [PK_constraint_name];\n"+"ALTER TABLE [dbo].[users] DROP COLUMN [id];\n")
-=======
-		  id BIGINT NOT NULL PRIMARY KEY
-		);
-		`,
-	)
-	assertApplyOutput(t, createTable, applyPrefix+createTable)
-	assertApplyOutput(t, createTable, nothingModified)
-
-	createTable = stripHeredoc(`
-		CREATE TABLE users (
-		  id BIGINT NOT NULL PRIMARY KEY,
-		  membership_id int IDENTITY(1,1)
-		);`,
-	)
-	assertApplyOutput(t, createTable, applyPrefix+"ALTER TABLE [dbo].[users] ADD [membership_id] int IDENTITY(1,1);\n")
->>>>>>> f0c53c17
 	assertApplyOutput(t, createTable, nothingModified)
 }
 
